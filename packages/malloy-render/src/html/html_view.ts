--- conflicted
+++ resolved
@@ -159,19 +159,15 @@
       return new HTMLDateRenderer();
     } else if (renderDef.renderer === "currency") {
       return new HTMLCurrencyRenderer();
-<<<<<<< HEAD
     } else if (
       renderDef.renderer === "number" ||
       (field.hasParentExplore() &&
         field.isAtomicField() &&
         field.type === AtomicFieldType.Number)
     ) {
-=======
+      return new HTMLNumberRenderer();
     } else if (renderDef.renderer === "percent") {
       return new HTMLPercentRenderer();
-    } else if (renderDef.renderer === "number" || field.type === "number") {
->>>>>>> 70a4dad5
-      return new HTMLNumberRenderer();
     } else if (renderDef.renderer === "bytes") {
       return new HTMLBytesRenderer();
     } else if (
