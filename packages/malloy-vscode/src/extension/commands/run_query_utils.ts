--- conflicted
+++ resolved
@@ -163,21 +163,12 @@
         const panel = vscode.window.createWebviewPanel(
           "malloyQuery",
           name,
-          vscode.ViewColumn.Two,
+          { viewColumn: vscode.ViewColumn.Beside, preserveFocus: true },
           { enableScripts: true, retainContextWhenHidden: true }
         );
         current = {
-<<<<<<< HEAD
-          panel: vscode.window.createWebviewPanel(
-            "malloyQuery",
-            name,
-            { viewColumn: vscode.ViewColumn.Beside, preserveFocus: true },
-            { enableScripts: true }
-          ),
-=======
           panel,
           messages: new WebviewMessageManager(panel),
->>>>>>> 6e804c94
           panelId,
           cancel,
           document: query.file,
