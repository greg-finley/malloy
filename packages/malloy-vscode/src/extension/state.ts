/*
 * Copyright 2021 Google LLC
 *
 * This program is free software; you can redistribute it and/or
 * modify it under the terms of the GNU General Public License
 * version 2 as published by the Free Software Foundation.
 *
 * This program is distributed in the hope that it will be useful,
 * but WITHOUT ANY WARRANTY; without even the implied warranty of
 * MERCHANTABILITY or FITNESS FOR A PARTICULAR PURPOSE. See the
 * GNU General Public License for more details.
 */

import { TextDocument, WebviewPanel } from "vscode";
<<<<<<< HEAD
import { Result } from "malloy";
import { BigQueryConnection } from "malloy-db-bigquery";

export const BIGQUERY_CONNECTION = new BigQueryConnection("bigquery", {
  pageSize: 50,
});
=======
import { QueryResult } from "@malloy-lang/malloy";
>>>>>>> 56545486

export interface RunState {
  cancel: () => void;
  panel: WebviewPanel;
  panelId: string;
  document: TextDocument;
  result?: Result;
}

class MalloyExtensionState {
  private activeWebviewPanelId: string | undefined;

  setActiveWebviewPanelId(panelId: string) {
    this.activeWebviewPanelId = panelId;
  }

  getActiveWebviewPanelId() {
    return this.activeWebviewPanelId;
  }

  getActiveWebviewPanel() {
    const id = this.activeWebviewPanelId;
    return id ? this.getRunState(id) : undefined;
  }

  private runStates: Map<string, RunState> = new Map();

  setRunState(panelId: string, state: RunState | undefined) {
    if (state) {
      this.runStates.set(panelId, state);
    } else {
      this.runStates.delete(panelId);
    }
  }

  getRunState(panelId: string) {
    return this.runStates.get(panelId);
  }
}

export const MALLOY_EXTENSION_STATE = new MalloyExtensionState();<|MERGE_RESOLUTION|>--- conflicted
+++ resolved
@@ -12,16 +12,12 @@
  */
 
 import { TextDocument, WebviewPanel } from "vscode";
-<<<<<<< HEAD
-import { Result } from "malloy";
-import { BigQueryConnection } from "malloy-db-bigquery";
+import { Result } from "@malloy-lang/malloy";
+import { BigQueryConnection } from "@malloy-lang/db-bigquery";
 
 export const BIGQUERY_CONNECTION = new BigQueryConnection("bigquery", {
   pageSize: 50,
 });
-=======
-import { QueryResult } from "@malloy-lang/malloy";
->>>>>>> 56545486
 
 export interface RunState {
   cancel: () => void;
